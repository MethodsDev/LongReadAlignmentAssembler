--- conflicted
+++ resolved
@@ -11,18 +11,11 @@
         Boolean HiFi = false
         String? region
         String? oversimplify
-<<<<<<< HEAD
         # Optional: disable contig-level parallelization inside LRAA.
         # Keep default = false for non-scattered runs; set to true in scatter contexts to avoid oversubscription.
         Boolean no_parallelize_contigs = false
         String? contig
         Int? num_parallel_contigs
-=======
-    # Optional: disable contig-level parallelization inside LRAA.
-    # Keep default = false for non-scattered runs; set to true in scatter contexts to avoid oversubscription.
-    Boolean no_parallelize_contigs = false
-        String? contig
->>>>>>> fa5bf2ac
         
         Int? num_total_reads
         Float? min_per_id
@@ -81,13 +74,8 @@
                                  --output_prefix ~{output_prefix_use}.~{output_suffix} \
                                  ~{if defined(contig) then "--contig " + contig else ""} \
                                  ~{if defined(region) then "--region " + region else ""} \
-<<<<<<< HEAD
                                  ~{if defined(oversimplify) then "--oversimplify " + oversimplify else ""} \
                                  ~{if defined(min_per_id) then "--min_per_id " + min_per_id else ""} \
-=======
-                                ~{"--oversimplify " + oversimplify} \
-                                 ~{"--min_per_id " + min_per_id} \
->>>>>>> fa5bf2ac
                                  ~{no_norm_flag} \
                                  ~{no_EM_flag} \
                                  --num_threads_per_worker ~{numThreadsPerWorker} \
@@ -102,10 +90,7 @@
                                  ~{true="--quant_only" false='' quant_only} \
                                  ~{true="--HiFi" false='' HiFi} \
                                  ~{true="--no_parallelize_contigs" false='' no_parallelize_contigs} \
-<<<<<<< HEAD
                                  ~{if defined(num_parallel_contigs) then "--num_parallel_contigs " + num_parallel_contigs else ""} \
-=======
->>>>>>> fa5bf2ac
                                  ~{"--cell_barcode_tag " + cell_barcode_tag} ~{"--read_umi_tag " + read_umi_tag} \
                   > command_output.log 2>&1
         )
@@ -166,10 +151,7 @@
         # Expose toggle to workflow as well; default false here and override to true from scatter callers.
         Boolean no_parallelize_contigs = false
         String? contig
-<<<<<<< HEAD
         Int? num_parallel_contigs
-=======
->>>>>>> fa5bf2ac
         
         Int? num_total_reads
         Float? min_per_id
@@ -207,10 +189,7 @@
             oversimplify = oversimplify,
             no_parallelize_contigs = no_parallelize_contigs,
             contig = contig,
-<<<<<<< HEAD
             num_parallel_contigs = num_parallel_contigs,
-=======
->>>>>>> fa5bf2ac
             num_total_reads=num_total_reads,
             min_per_id=min_per_id,
             no_EM=no_EM, 
@@ -227,10 +206,10 @@
             docker=docker,
             numThreadsPerWorker=numThreadsPerWorker,
             memoryGB=memoryGB,
-         diskSizeGB=diskSizeGB,
-         region=region,
-         progress_report_interval_seconds=progress_report_interval_seconds,
-         progress_tail_lines=progress_tail_lines
+            diskSizeGB=diskSizeGB,
+            region=region,
+            progress_report_interval_seconds=progress_report_interval_seconds,
+            progress_tail_lines=progress_tail_lines
      }
 
      output {
