--- conflicted
+++ resolved
@@ -31,11 +31,7 @@
 from Pretty_alignment_manager import Pretty_alignment_manager
 
 
-<<<<<<< HEAD
-VERSION = "v0.11.0-predev2"
-=======
 VERSION = "v0.11.0"
->>>>>>> c19a086a
 
 
 # FORMAT = "%(asctime)-15s %(levelname)s %(module)s.%(name)s.%(funcName)s at %(lineno)d :\n\t%(message)s\n"
