--- conflicted
+++ resolved
@@ -1006,7 +1006,6 @@
     """De novo oversimplify: create a single pseudo-transcript spanning the contig (or region) and
     assign all reads on this (contig,strand) to it.
 
-<<<<<<< HEAD
     - Span: region bounds if provided, else full contig length from contig_seq_str.
     - Per-strand: this is invoked within a strand-specific worker.
     - Outputs: writes one GTF transcript (with one exon), quant row, and tracking rows.
@@ -1074,72 +1073,9 @@
     try:
         t._imported_has_POLYA = False  # type: ignore
         t._imported_has_TSS = False    # type: ignore
-=======
-    gtf_tmp = None
-    if not job["QUANT_ONLY"]:
-        gtf_tmp = f"{tmp_prefix}.gtf"
-        ofh_gtf_local = open(gtf_tmp, "wt")
-
-    try:
-        if job["QUANT_ONLY"]:
-            run_quant_only(
-                contig_acc,
-                contig_strand,
-                contig_seq_str,
-                job["bam_file_for_sg"],
-                job["bam_file_for_quant"],
-                job["restrict_region_lend"],
-                job["restrict_region_rend"],
-                input_transcripts,
-                ofh_quant,
-                ofh_track,
-                job["CPU_inner"],
-                job["run_EM"],
-                job["prereconstruct_info_dir"],
-                report_quants=True,
-            )
-        else:
-            run_transcript_assembly(
-                contig_acc,
-                contig_strand,
-                contig_seq_str,
-                job["bam_file_for_sg"],
-                job["bam_file_for_quant"],
-                job["restrict_region_lend"],
-                job["restrict_region_rend"],
-                input_transcripts,
-                ofh_gtf_local,
-                ofh_quant,
-                ofh_track,
-                job["CPU_inner"],
-                job["run_EM"],
-                job["single_best_only"],
-                job["NO_FILTER_ISOFORMS"],
-                job["min_isoform_fraction"],
-                job["quant_EM_alpha"],
-                job["prereconstruct_info_dir"],
-                job["ME_only"],
-                job["SE_only"],
-            )
-
-        ofh_quant.close()
-        ofh_track.close()
-        if ofh_gtf_local is not None:
-            ofh_gtf_local.close()
-
-        # write completion checkpoint so master can resume gracefully
-        try:
-            with open(f"{tmp_prefix}.ok", "wt") as ofh:
-                print("ok", file=ofh)
-        except Exception:
-            pass
->>>>>>> c829cd18
     except Exception:
-        # Write per-(contig,strand) error log to help users diagnose failures
-        try:
-            import traceback  # local import to avoid polluting module scope
-
-<<<<<<< HEAD
+        pass
+
     # Assign counts and isoform fraction (only isoform in its gene)
     t.set_read_counts_assigned(read_count)
     t.set_isoform_fraction(1.0)
@@ -1184,56 +1120,6 @@
     logger.info(
         f"[{contig_acc}{contig_strand}] oversimplify-aggregate: span {lend}-{rend}, reads {uniq_reads}"
     )
-=======
-            err_path = os.path.join(
-                tmp_root,
-                f"{contig_acc}",
-                f"{contig_strand}",
-                f"{contig_acc}.{contig_strand}.err.log",
-            )
-            with open(err_path, "at") as efh:
-                efh.write(traceback.format_exc())
-        except Exception:
-            pass
-        # Re-raise so the worker exit code remains non-zero
-        raise
-    finally:
-        # Ensure monitor stopped and any open handles are closed on exceptions
-        try:
-            if ofh_quant and not ofh_quant.closed:
-                ofh_quant.close()
-        except Exception:
-            pass
-        try:
-            if ofh_track and not ofh_track.closed:
-                ofh_track.close()
-        except Exception:
-            pass
-        try:
-            if ofh_gtf_local and not ofh_gtf_local.closed:
-                ofh_gtf_local.close()
-        except Exception:
-            pass
-        try:
-            if worker_monitor is not None:
-                worker_monitor.stop()
-        except Exception:
-            pass
-        # Flush and close error log last to capture late errors
-        try:
-            if err_fh is not None:
-                try:
-                    err_fh.flush()
-                except Exception:
-                    pass
-                try:
-                    err_fh.close()
-                except Exception:
-                    pass
-        except Exception:
-            pass
-
->>>>>>> c829cd18
     return
 
 
