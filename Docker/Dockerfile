FROM ubuntu:24.04
MAINTAINER bhaas@broadinstitute.org


ENV DEBIAN_FRONTEND=noninteractive

RUN apt-get -qq update && apt-get -qq -y install \
    automake \
    build-essential \
    bzip2 \
    cmake \
    curl \
    default-jre \
    fort77 \
    ftp \
    g++ \
    gcc \
    gfortran \
    git \
    libblas-dev \
    libbz2-dev \
    libcairo2-dev \
    libcurl4-openssl-dev \
    libdb-dev \
    libghc-zlib-dev \
    libjpeg-dev \
    liblzma-dev \
    libncurses-dev \
    libncurses5-dev \
    libpcre3-dev \
    libpng-dev \
    libreadline-dev \
    libreadline-dev \
    libssl-dev \
    libtbb-dev \
    libx11-dev \
    libxml2-dev \
    libxt-dev \
    libzmq3-dev \
    make \
    nano \
    perl \
    pkg-config \
    python3 \
    python3-dev \
    python3-pip \
    python3-setuptools \
    rsync \
    texlive-latex-base \
    tzdata \
    unzip \
    wget \
    x11-common \
    zlib1g-dev



## Perl stuff
RUN curl -L https://cpanmin.us | perl - App::cpanminus
RUN cpanm install DB_File
RUN cpanm install URI::Escape


## set up tool config and deployment area:

ENV SRC /usr/local/src
ENV BIN /usr/local/bin

## Python 3 stuff
RUN ln -sf /usr/bin/python3 /usr/bin/python

<<<<<<< HEAD
RUN pip install argparse pysam networkx lmdb --break-system-packages
=======
RUN pip install pysam networkx lmdb
>>>>>>> 283be089

WORKDIR $SRC

RUN pip install intervaltree --break-system-packages

## Samtools
ENV SAMTOOLS_VERSION 1.13
RUN wget https://github.com/samtools/samtools/releases/download/${SAMTOOLS_VERSION}/samtools-${SAMTOOLS_VERSION}.tar.bz2 && \
    tar xvf samtools-${SAMTOOLS_VERSION}.tar.bz2 && \
    cd samtools-${SAMTOOLS_VERSION} && \
    ./configure && make && make install



## R-stuff
RUN apt-get install -y r-base r-base-dev

RUN R -e 'install.packages("BiocManager", repos="http://cran.us.r-project.org")'
RUN R -e 'BiocManager::install("tidyverse")'
RUN R -e 'BiocManager::install("argparse")'
RUN R -e 'BiocManager::install("devtools")'
RUN R -e 'BiocManager::install("Matrix")'
RUN R -e 'BiocManager::install("FNN")'
RUN R -e 'BiocManager::install("gtable")'
RUN R -e 'BiocManager::install("pak")'
RUN R -e 'pak::pak("igraph/rigraph")'
RUN R -e 'BiocManager::install("leiden")'

RUN R -e 'remotes::install_github("satijalab/seurat", "seurat5", quiet = FALSE)'

RUN R -e 'BiocManager::install("clustermole")'


WORKDIR $SRC

ENV LRAA_VERSION="v0.2.2"
# update VERSION and LRAA_CO files with version info and checkout

#RUN git clone --recursive https://github.com/MethodsDev/LongReadAlignmentAssembler.git LRAA && \
#    cd LRAA && \
#    git checkout ${LRAA_CO}

#COPY LRAA $SRC/LRAA
<|MERGE_RESOLUTION|>--- conflicted
+++ resolved
@@ -69,11 +69,7 @@
 ## Python 3 stuff
 RUN ln -sf /usr/bin/python3 /usr/bin/python
 
-<<<<<<< HEAD
 RUN pip install argparse pysam networkx lmdb --break-system-packages
-=======
-RUN pip install pysam networkx lmdb
->>>>>>> 283be089
 
 WORKDIR $SRC
 
@@ -109,11 +105,11 @@
 
 WORKDIR $SRC
 
-ENV LRAA_VERSION="v0.2.2"
+ENV LRAA_VERSION="v0.2.3"
 # update VERSION and LRAA_CO files with version info and checkout
 
 #RUN git clone --recursive https://github.com/MethodsDev/LongReadAlignmentAssembler.git LRAA && \
 #    cd LRAA && \
 #    git checkout ${LRAA_CO}
 
-#COPY LRAA $SRC/LRAA
+COPY LRAA $SRC/LRAA
