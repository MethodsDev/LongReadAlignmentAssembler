--- conflicted
+++ resolved
@@ -133,13 +133,8 @@
         
 WORKDIR $SRC
 
-<<<<<<< HEAD
-ENV LRAA_VERSION="v0.11.0-predev2"
-ENV LRAA_CO=0e2390eb9cee06408540cc9a3d382cdc8a53dd5a
-=======
 ENV LRAA_VERSION="v0.11.0"
 ENV LRAA_CO=401bc25fffdc95816c081cb27ddf9c78e9a21d51
->>>>>>> c19a086a
 
 
 # update VERSION and LRAA_CO files with version info and checkout
