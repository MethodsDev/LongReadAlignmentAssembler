--- conflicted
+++ resolved
@@ -106,13 +106,8 @@
 
 WORKDIR $SRC
 
-<<<<<<< HEAD
-ENV LRAA_VERSION="v0.2.31"
-ENV LRAA_CO=751f5d6c45c9079ac4bd0d503b887e4b4cf4a2c7
-=======
 ENV LRAA_VERSION="v0.2.33"
 ENV LRAA_CO=2156699f03a1bbcd7033badeed0bb8c19ed02678
->>>>>>> 8b740f5b
 
 # update VERSION and LRAA_CO files with version info and checkout
 
